import { tests } from './../../node_modules/tsconfig-paths/src/__tests__/data/match-path-data';
import { accountId } from './../../node_modules/aws-sdk/clients/health.d';
import e, { Request, Response } from "express";
import { PlaidService } from "../services/plaidService";
import { PlaidItem } from "../models/PlaidItem";
import { Transaction } from "../models/Transaction";
import { BalanceCalculationService } from "../services/balanceCalculationService";
import { plaidClient } from "../config/plaid";

export const plaidController = {
  async createLinkToken(req: Request, res: Response): Promise<void> {
    try {
      const { itemId } = req.body;
      // Use X-User-ID header if available
      const userId =
        req.header("X-User-ID") || req.user?.userId || req.user?.id;

      const plaidItem = await PlaidItem.find({ userId: userId });
      let existingToken = '';


      plaidItem.find(async (item) => {
        item.accounts.find(accounts => {
          if (accounts?.accountId === itemId) {
            existingToken = item.accessToken;
          }
        });
      });


      const linkToken = await PlaidService.createLinkToken(userId, existingToken);

      res.json(linkToken);
    } catch (error: any) {
      console.error("[createLinkToken] Error:", error.message);
      res.status(400).json({ error: error.message });
    }
  },

  async exchangePublicToken(req: Request, res: Response): Promise<void> {
    try {
      // Use X-User-ID header if available
      const userId =
        req.header("X-User-ID") || req.user?.userId || req.user?.id;
      console.log("[exchangePublicToken] Using userId:", userId);

      const { public_token } = req.body;
      const plaidItem = await PlaidService.exchangePublicToken(
        public_token,
        userId
      );
      res.json(plaidItem);
    } catch (error: any) {
      console.error("[exchangePublicToken] Error:", error.message);

      // Check if it's a PRODUCT_NOT_READY error
      if (error.response?.data?.error_code === "PRODUCT_NOT_READY") {
        res.status(200).json({
          message:
            "The requested product is not yet ready. Please try again later.",
          status: "pending",
        });
        return;
      }

      res.status(400).json({ error: error.message });
    }
  },

  async getPlaidItems(req: Request, res: Response): Promise<void> {
    try {
      // Use X-User-ID header if available
      const userId =
        req.header("X-User-ID") || req.user?.userId || req.user?.id;
      console.log("[getPlaidItems] Using userId:", userId);

      const plaidItems = await PlaidItem.find({ userId: userId });
      console.log(
        `[getPlaidItems] Found ${plaidItems.length} items for user ${userId}`
      );

      // Get calculated balances for all accounts
      try {
        const accountBalances =
          await BalanceCalculationService.getUserAccountBalances(userId);

        // Merge balance information with Plaid items
        const itemsWithBalances = plaidItems.map((item) => {
          const accountsWithBalances = item.accounts.map((account) => {
            const balanceInfo = accountBalances.find(
              (balance) => balance.accountId === account.accountId
            );

            return {
              ...account.toObject(),
              balance: balanceInfo?.balance || 0,
              reconciliationStatus:
                balanceInfo?.reconciliationStatus || "needs_attention",
              discrepancyCount: balanceInfo?.discrepancyCount || 0,
              lastSync: balanceInfo?.lastSync || null,
            };
          });

          return {
            ...item.toObject(),
            accounts: accountsWithBalances,
          };
        });

        res.json(itemsWithBalances);
      } catch (balanceError) {
        console.warn("[getPlaidItems] Error getting balances:", balanceError);
        // Return Plaid items without balance information if balance calculation fails
        res.json(plaidItems);
      }
    } catch (error: any) {
      console.error("[getPlaidItems] Error:", error.message);
      res.status(400).json({ error: error.message });
    }
  },

  async syncTransactions(req: Request, res: Response): Promise<void> {
    try {
      const { plaidItemId } = req.params;
      // Use X-User-ID header if available
      const userId =
        req.header("X-User-ID") || req.user?.userId || req.user?.id;
      console.log("[syncTransactions] Using userId:", userId);

      // Verify the plaid item belongs to the user
      const plaidItem = await PlaidItem.findOne({
        _id: plaidItemId,
        userId: userId,
      });

      if (!plaidItem) {
        res
          .status(404)
          .json({ error: "Plaid item not found or access denied" });
        return;
      }

      const count = await PlaidService.syncTransactions(plaidItemId);
      res.json({ message: `Synced ${count} transactions` });
    } catch (error: any) {
      console.error("[syncTransactions] Error:", error.message);
      res.status(400).json({ error: error.message });
    }
  },

  async handleWebhook(req: Request, res: Response): Promise<void> {
    try {
      await PlaidService.handleWebhook(req.body);
      res.json({ status: "ok" });
    } catch (error: any) {
      console.error("Webhook error:", error);
      res.status(400).json({ error: error.message });
    }
  },

  async deletePlaidItem(req: Request, res: Response): Promise<void> {
    try {
      // Use X-User-ID header if available
      const userId =
        req.header("X-User-ID") || req.user?.userId || req.user?.id;
      console.log("[deletePlaidItem] Using userId:", userId);

      const { plaidItemId } = req.params;
      // delete all transactions associated with the plaid item
      let plaidItem = await PlaidItem.findOne({
        accounts: { $elemMatch: { accountId: plaidItemId } },
        userId: userId,
      });

      if (!plaidItem) {
        res.status(404).json({ error: "Plaid item not found" });
        return;
      }

      //    find the account from accounts array
      const account = plaidItem.accounts.find(
        (account: any) => account.accountId === plaidItemId
      );

      // Remove the Plaid item if we delete the last account
      if (plaidItem.accounts.length === 1) {
        await PlaidService.removeItem(plaidItem.accessToken);
        await PlaidItem.deleteOne({ _id: plaidItem._id });
      } else {
          // update the plaid item and remove the account from the accounts array
        const updatedItem = await PlaidItem.findByIdAndUpdate(plaidItem._id, {
          $pull: { accounts: { accountId: plaidItemId } },
        });
      }

      // delete all transactions associated with the account
      await Transaction.deleteMany({ bankAccount: account.accountId });

<<<<<<< HEAD
      // remove the account from the accounts array
      if (plaidItem.accounts.length > 1) {
        await PlaidItem.findByIdAndUpdate(plaidItem._id, {
          $pull: { accounts: { accountId: plaidItemId } },
        });
      } else {
        await PlaidItem.findByIdAndDelete(plaidItem._id)
      }


=======
>>>>>>> f1bb38ff
      res.json({ message: "Plaid item deleted successfully" });
    } catch (error: any) {
      console.error("[deletePlaidItem] Error:", error.message);
      res.status(400).json({ error: error.message });
    }
  },

  async getPlaidTransactions(req: Request, res: Response): Promise<any> {
    const { account_id, start_date, end_date, user_id } = req.query;
    if (!account_id || !start_date || !end_date || !user_id) {
      res.status(400).json({ error: "An error occured, please try again later!" });
      return;
    };

    try {
      const plaidItem = await PlaidItem.findOne({
        accounts: { $elemMatch: { accountId: account_id } },
        userId: user_id,
      });

      if (!plaidItem.accessToken) {
        res.status(400).json({ error: "An error occured, please try again later!" });
        return;
      };

      console.log(
        `[getPlaidTransactions] Found Plaiditem for user ${user_id} with accountId ${account_id}`
      );

      const transactions = await plaidClient.transactionsGet({
        access_token: plaidItem.accessToken,
        start_date: (start_date as string),
        end_date: (end_date as string),
      })

      res.json({ plaidTransactions: transactions.data });
    } catch (error) {
      console.error("[getPlaidTransactions] Error:", error.message);
      res.status(400).json({ error: error.message });
    }
  }
};<|MERGE_RESOLUTION|>--- conflicted
+++ resolved
@@ -187,7 +187,7 @@
         await PlaidService.removeItem(plaidItem.accessToken);
         await PlaidItem.deleteOne({ _id: plaidItem._id });
       } else {
-          // update the plaid item and remove the account from the accounts array
+        // update the plaid item and remove the account from the accounts array
         const updatedItem = await PlaidItem.findByIdAndUpdate(plaidItem._id, {
           $pull: { accounts: { accountId: plaidItemId } },
         });
@@ -196,7 +196,6 @@
       // delete all transactions associated with the account
       await Transaction.deleteMany({ bankAccount: account.accountId });
 
-<<<<<<< HEAD
       // remove the account from the accounts array
       if (plaidItem.accounts.length > 1) {
         await PlaidItem.findByIdAndUpdate(plaidItem._id, {
@@ -206,9 +205,6 @@
         await PlaidItem.findByIdAndDelete(plaidItem._id)
       }
 
-
-=======
->>>>>>> f1bb38ff
       res.json({ message: "Plaid item deleted successfully" });
     } catch (error: any) {
       console.error("[deletePlaidItem] Error:", error.message);
