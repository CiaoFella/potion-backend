import { Request, Response } from 'express';
import { User } from '../models/User';
import bcrypt from 'bcryptjs';
import jwt from 'jsonwebtoken';
import { sendEmail } from '../services/emailService';
import { Tokens } from '../types';
import { config } from '../config/config';
import { getSignedDownloadUrl } from '../services/storageService';

import crypto from 'crypto';
import { reactEmailService } from '../services/reactEmailService';
import type { PasswordSetupProps } from '../templates/react-email/password-setup';

export const generateTokens = (userId: string): Tokens => {
  const accessToken = jwt.sign({ userId }, config.jwtSecret!, {
    expiresIn: '1d',
  });

  const refreshToken = jwt.sign({ userId }, config.jwtSecret!, {
    expiresIn: '7d',
  });

  return { accessToken, refreshToken };
};

export const setupPassword = async (
  req: Request,
  res: Response,
): Promise<any> => {
  try {
    const { token } = req.params;
    const { password } = req.body;

    // Validate input
    if (!password || password.length < 8) {
      return res
        .status(400)
        .json({ message: 'Password must be at least 8 characters long' });
    }

    // Find user with valid token (allow both password setup and password reset)
    const user = await User.findOne({
      passwordSetupToken: token,
      passwordSetupTokenExpiry: { $gt: new Date() },
    });

    if (!user) {
      return res.status(400).json({
        message:
          'Invalid or expired token. Please request a new password setup link.',
        expired: true,
      });
    }

    // Set password and clear setup token
    user.password = password;
    user.isPasswordSet = true;
    user.passwordSetupToken = undefined;
    user.passwordSetupTokenExpiry = undefined;
    await user.save();

    // Generate login tokens
    const tokens = generateTokens(user._id.toString());
    user.refreshToken = tokens.refreshToken;
    await user.save();

    // Set refresh token cookie
    res.cookie('refreshToken', tokens.refreshToken, {
      httpOnly: true,
      secure: process.env.NODE_ENV === 'production',
      sameSite: 'strict',
      maxAge: 7 * 24 * 60 * 60 * 1000, // 7 days
    });

    // Get profile picture URL if exists
    let uri = user?.profilePicture?.fileName
      ? await getSignedDownloadUrl(
          user!.profilePicture!.fileName || '',
          user!.profilePicture!.fileType || '',
        )
      : '';

    res.json({
      accessToken: tokens.accessToken,
      user: {
        firstName: user.firstName,
        lastName: user.lastName,
        email: user.email,
        profilePicture: uri,
        subscription: user.subscription?.status || null,
      },
      message: 'Password set successfully',
    });
  } catch (error) {
    console.error('Setup password error:', error);
    res.status(500).json({ message: 'Server error' });
  }
};

// Check if token is valid (for frontend validation)
export const validatePasswordToken = async (
  req: Request,
  res: Response,
): Promise<any> => {
  try {
    const { token } = req.params;

    const user = await User.findOne({
      passwordSetupToken: token,
      passwordSetupTokenExpiry: { $gt: new Date() },
    }).select('firstName lastName email isPasswordSet');

    if (!user) {
      return res.status(400).json({
        message: 'Invalid or expired token',
        expired: true,
      });
    }

    res.json({
      valid: true,
      isPasswordReset: user.isPasswordSet, // true if user already has password (reset), false if new setup
      user: {
        firstName: user.firstName,
        lastName: user.lastName,
        email: user.email,
      },
    });
  } catch (error) {
    console.error('Validate password token error:', error);
    res.status(500).json({ message: 'Server error' });
  }
};

// Resend password setup email
export const resendPasswordSetup = async (
  req: Request,
  res: Response,
): Promise<any> => {
  try {
    const { email } = req.body;

    const user = await User.findOne({ email });

    if (!user) {
      return res.status(404).json({ message: 'User not found' });
    }

    // Determine if this is password setup or reset
    const isPasswordReset = user.isPasswordSet && user.password;

    // Generate new token
    const token = crypto.randomBytes(32).toString('hex');
    const expiry = new Date(Date.now() + 48 * 60 * 60 * 1000); // 48 hours

    user.passwordSetupToken = token;
    user.passwordSetupTokenExpiry = expiry;
    await user.save();

    // Send new setup/reset email using React Email
    try {
      const setupUrl = `${config.frontURL}/setup-password/${token}`;

      const props: PasswordSetupProps = {
        firstName: user.firstName,
        setupUrl,
        trialDays: 7,
        monthlyPrice: 29,
        tokenExpiry: '48 hours',
      };

      const { subject, html } = await reactEmailService.renderTemplate(
        'password-setup',
        props,
      );

      await sendEmail({
        to: email,
        subject,
        html,
      });
    } catch (templateError) {
      // Fallback to React Email fallback template
      console.error('Template error, using fallback:', templateError);
      const setupUrl = `${config.frontURL}/setup-password/${token}`;
      const actionText = isPasswordReset ? 'Reset Password' : 'Set Up Password';
      const subjectText = isPasswordReset
        ? 'Reset your Potion password'
        : 'Set up your Potion password';
      const messageBody = isPasswordReset
        ? "Here's your password reset link:"
        : "Here's your password setup link:";

      try {
        const fallbackProps = {
          firstName: user.firstName,
          subject: subjectText,
          actionUrl: setupUrl,
          actionText,
          messageBody,
          tokenExpiry: '48 hours',
        };

        const { subject: fallbackSubject, html: fallbackHtml } =
          await reactEmailService.renderTemplate(
            'email-fallback',
            fallbackProps,
          );

        await sendEmail({
          to: email,
          subject: fallbackSubject,
          html: fallbackHtml,
        });
      } catch (fallbackError) {
        console.error('Fallback template also failed', fallbackError);
      }
    }

    res.json({
      message: isPasswordReset
        ? 'Password reset email sent'
        : 'Password setup email sent',
    });
  } catch (error) {
    console.error('Resend password setup error:', error);
    res.status(500).json({ message: 'Server error' });
  }
};

// Google authentication check and login
export const googleCheck = async (
  req: Request,
  res: Response,
): Promise<any> => {
  try {
    const { email, googleId, name } = req.body;

    if (!email || !googleId) {
      return res
        .status(400)
        .json({ message: 'Email and Google ID are required' });
    }

    // Check if user exists (by email or googleId)
    let user = await User.findOne({
      $or: [{ email }, { googleId }],
    });

    if (user) {
      // User exists - log them in

      // If user exists but doesn't have Google auth set up, link the Google account
      if (!user.googleId) {
        user.googleId = googleId;
        // Keep the original authProvider - don't change it
        // This allows users to have both email/password AND Google auth
        await user.save();
      }

      // Generate tokens for existing user
      const tokens = generateTokens(user._id.toString());

      // Update refresh token
      user.refreshToken = tokens.refreshToken;
      await user.save();

      // Get profile picture URL if available
      let uri = user?.profilePicture?.fileName
        ? await getSignedDownloadUrl(
            user.profilePicture.fileName,
            user.profilePicture.fileType || '',
          )
        : '';

      res.json({
        userExists: true,
        accessToken: tokens.accessToken,
        user: {
          firstName: user.firstName,
          lastName: user.lastName,
          email: user.email,
          profilePicture: uri,
          subscription: user.subscription?.status || null,
        },
      });
    } else {
      // User doesn't exist - they need to sign up
      res.json({
        userExists: false,
        message: 'User needs to complete signup',
      });
    }
  } catch (error) {
    console.error('Google check error:', error);
    res.status(500).json({ message: 'Server error' });
  }
};

// Update login function to handle password setup scenarios
export const login = async (req: Request, res: Response): Promise<any> => {
  try {
    const { email, password } = req.body;

    const user = await User.findOne({ email });
    if (!user) {
      return res.status(400).json({ message: 'Invalid credentials' });
    }

    // Check if user actually has a password
    if (!user.password || user.password.length === 0) {
      return res.status(400).json({
        message:
          'Password not set. Please check your email for setup instructions.',
        passwordNotSet: true,
        canResend: true,
      });
    }

    // If user has password but flag is wrong, fix the flag (supports current users - with old login flow)
    if (!user.isPasswordSet && user.password && user.password.length > 0) {
      user.isPasswordSet = true;
      await user.save();
    }

    const isMatch = await bcrypt.compare(password, user.password);
    if (!isMatch) {
      return res.status(400).json({ message: 'Invalid credentials' });
    }

    const tokens = generateTokens(user._id.toString());

    // Save refresh token to user document
    user.refreshToken = tokens.refreshToken;
    await user.save();

    // Set refresh token as HTTP-only cookie
    res.cookie('refreshToken', tokens.refreshToken, {
      httpOnly: true,
      secure: process.env.NODE_ENV === 'production',
      sameSite: 'strict',
      maxAge: 7 * 24 * 60 * 60 * 1000, // 7 days
    });

    let uri = user?.profilePicture?.fileName
      ? await getSignedDownloadUrl(
          user!.profilePicture!.fileName || '',
          user!.profilePicture!.fileType || '',
        )
      : '';

    // Check subscription status for user feedback
    const subscriptionInfo = {
      status: user.subscription?.status || null,
      currentPeriodEnd: user.subscription?.currentPeriodEnd || null,
      trialEndsAt: user.subscription?.trialEndsAt || null,
      requiresSubscription: false,
      accessDeniedReason: null,
    };

    // Evaluate subscription access for user awareness
    if (user.subscription) {
      const currentDate = new Date();

      // Check if subscription has ended
      if (user.subscription.status === 'canceled') {
        if (
          user.subscription.currentPeriodEnd &&
          new Date(user.subscription.currentPeriodEnd) <= currentDate
        ) {
          subscriptionInfo.requiresSubscription = true;
          subscriptionInfo.accessDeniedReason =
            'Your subscription has ended. Please resubscribe to continue using the app.';
        }
      } else if (user.subscription.status === 'trialing') {
        if (
          user.subscription.trialEndsAt &&
          new Date(user.subscription.trialEndsAt) <= currentDate
        ) {
          subscriptionInfo.requiresSubscription = true;
          subscriptionInfo.accessDeniedReason =
            'Your trial period has ended. Please subscribe to continue using the app.';
        }
      } else if (
        ['past_due', 'unpaid', 'incomplete'].includes(user.subscription.status)
      ) {
        subscriptionInfo.requiresSubscription = true;
        subscriptionInfo.accessDeniedReason =
          'There is an issue with your subscription. Please update your payment method.';
      }
    }

    res.json({
      accessToken: tokens.accessToken,
      user: {
        firstName: user.firstName,
        lastName: user.lastName,
        email: user.email,
        profilePicture: uri,
<<<<<<< HEAD
        subscription: user.subscription?.status || null,
        id: user._id,
=======
        subscription: subscriptionInfo,
>>>>>>> a5d6e8b2
      },
    });
  } catch (error) {
    console.error('Login error:', error);
    res.status(500).json({ message: 'Server error', error });
  }
};

// refresh token endpoint
export const refreshToken = async (
  req: Request,
  res: Response,
): Promise<any> => {
  try {
    const refreshToken = req.cookies.refreshToken;

    if (!refreshToken) {
      return res.status(401).json({ message: 'Refresh token not found' });
    }

    // Verify refresh token
    const decoded = jwt.verify(
      refreshToken,
      config.jwtSecret!,
    ) as jwt.JwtPayload;

    // Find user and check if refresh token matches
    const user = await User.findById(decoded.userId);
    if (!user || user.refreshToken !== refreshToken) {
      return res.status(401).json({ message: 'Invalid refresh token' });
    }

    // Generate new tokens
    const tokens = generateTokens(user._id.toString());

    // Update refresh token in database
    user.refreshToken = tokens.refreshToken;
    await user.save();

    // Set new refresh token as HTTP-only cookie
    res.cookie('refreshToken', tokens.refreshToken, {
      httpOnly: true,
      secure: process.env.NODE_ENV === 'production',
      sameSite: 'strict',
      maxAge: 7 * 24 * 60 * 60 * 1000, // 7 days
    });

    res.json({ accessToken: tokens.accessToken });
  } catch (error) {
    res.status(401).json({ message: 'Invalid refresh token' });
  }
};

// Add logout endpoint
export const logout = async (req: Request, res: Response): Promise<any> => {
  try {
    const refreshToken = req.cookies.refreshToken;

    if (refreshToken) {
      // Find user and clear refresh token
      await User.findOneAndUpdate(
        { refreshToken },
        { $set: { refreshToken: null } },
      );
    }

    // Clear refresh token cookie
    res.clearCookie('refreshToken');

    res.json({ message: 'Logged out successfully' });
  } catch (error) {
    res.status(500).json({ message: 'Server error' });
  }
};

export const forgotPassword = async (
  req: Request,
  res: Response,
): Promise<any> => {
  try {
    const { email } = req.body;

    const user = await User.findOne({ email });
    if (!user) {
      return res.status(404).json({ message: 'User not found' });
    }

    // Generate password setup token (same system as signup)
    const token = crypto.randomBytes(32).toString('hex');
    const expiry = new Date(Date.now() + 48 * 60 * 60 * 1000); // 48 hours

    // Save token to user document (reuse password setup fields)
    user.passwordSetupToken = token;
    user.passwordSetupTokenExpiry = expiry;
    await user.save();

    // Send password setup email using React Email
    try {
      const setupUrl = `${config.frontURL}/setup-password/${token}`;

      const props: PasswordSetupProps = {
        firstName: user.firstName,
        setupUrl,
        trialDays: 7,
        monthlyPrice: 29,
        tokenExpiry: '48 hours',
      };

      const { subject, html } = await reactEmailService.renderTemplate(
        'password-setup',
        props,
      );

      await sendEmail({
        to: email,
        subject: 'Reset your Potion password',
        html,
      });

      console.log(`Password reset email sent to: ${email}`);
    } catch (templateError) {
      // Fallback to React Email fallback template
      console.error('Template error, using fallback:', templateError);
      const setupUrl = `${config.frontURL}/setup-password/${token}`;

      try {
        const fallbackProps = {
          firstName: user.firstName,
          subject: 'Reset your Potion password',
          actionUrl: setupUrl,
          actionText: 'Reset Password',
          messageBody: "Here's your password reset link:",
          tokenExpiry: '48 hours',
        };

        const { subject: fallbackSubject, html: fallbackHtml } =
          await reactEmailService.renderTemplate(
            'email-fallback',
            fallbackProps,
          );

        await sendEmail({
          to: email,
          subject: fallbackSubject,
          html: fallbackHtml,
        });
      } catch (fallbackError) {
        console.error('Fallback template also failed', fallbackError);
        return res.status(500).json({ message: 'Failed to send reset email' });
      }
    }

    res.json({ message: 'Password reset email sent' });
  } catch (error) {
    console.error('Forgot password error:', error);
    res.status(500).json({ message: 'Server error' });
  }
};

export const verifyOTp = async (req: Request, res: Response): Promise<any> => {
  const { email, otp } = req.body;

  const user = await User.findOne({
    email,
    resetPasswordOTP: otp,
    resetPasswordOTPExpiry: { $gt: new Date() },
  });

  if (!user) {
    return res.status(400).json({ message: 'Invalid or expired OTP' });
  }

  return res.status(200).json({ message: 'OTP verified' });
};

export const verifyOTPAndResetPassword = async (
  req: Request,
  res: Response,
): Promise<any> => {
  try {
    const { email, otp, newPassword } = req.body;

    const user = await User.findOne({
      email,
      resetPasswordOTP: otp,
      resetPasswordOTPExpiry: { $gt: new Date() },
    });

    if (!user) {
      return res.status(400).json({ message: 'Invalid or expired OTP' });
    }

    // Update password and clear OTP fields
    user.password = newPassword;
    user.resetPasswordOTP = '';
    user.resetPasswordOTPExpiry = new Date();
    await user.save();

    res.json({ message: 'Password successfully reset' });
  } catch (error) {
    console.error('Reset password error:', error);
    res.status(500).json({ message: 'Server error' });
  }
};

export const updateUser = async (req: Request, res: Response): Promise<any> => {
  try {
    const userId = req.user?.userId; // Assuming user ID is passed as a URL parameter
    const {
      password,
      id,
      resetPasswordOTP,
      resetPasswordOTPExpiry,
      email,
      profilePicture,
      ...updates
    } = req.body;
    // Find the user by ID and update their information
    const user = await User.findByIdAndUpdate(userId, updates, { new: true });

    if (!user) {
      return res.status(404).json({ message: 'User not found' });
    }

    let uri = user?.profilePicture?.fileName
      ? await getSignedDownloadUrl(
          user!.profilePicture!.fileName || '',
          user!.profilePicture!.fileType || '',
        )
      : '';

    res.json({
      message: 'User updated successfully',
      user: {
        ...user.toObject(),
        profilePicture: uri,
      },
    });
  } catch (error) {
    console.error('Update user error:', error);
    res.status(500).json({ message: 'Server error', error });
  }
};

export const getUser = async (req: Request, res: Response): Promise<any> => {
  try {
    const userId = req.user?.userId;

    // Find the user by ID and update their information
    const user = await User.findById(userId);

    if (!user) {
      return res.status(404).json({ message: 'User not found' });
    }

    let uri = user?.profilePicture?.fileName
      ? await getSignedDownloadUrl(
          user!.profilePicture!.fileName || '',
          user!.profilePicture!.fileType || '',
        )
      : '';

    // Add subscription info to user data
    const subscriptionInfo = user.subscription
      ? {
          status: user.subscription.status,
          trialEndsAt: user.subscription.trialEndsAt,
          currentPeriodEnd: user.subscription.currentPeriodEnd,
        }
      : null;

    res.json({
      message: 'User fetched successfully',
      user: {
        ...user.toObject(),
        profilePicture: uri,
        subscription: subscriptionInfo,
      },
    });
  } catch (error) {
    console.error('Get user error:', error);
    res.status(500).json({ message: 'Server error', error });
  }
};

export const deleteUser = async (req: Request, res: Response): Promise<any> => {
  try {
    const userId = req.user?.userId;

    const user = await User.findById(userId);

    if (!user) {
      return res.status(404).json({
        message: 'User not found',
      });
    }

    user.isUserDeleted = true;

    user.save();

    res.status(200).json({ message: 'User deleted' });
  } catch (error) {
    console.error('Delete user error:', error);
    res.status(500).json({ message: 'Server error', error });
  }
};

export const updateProfilePicture = async (
  req: Request & { filesInfo?: any[]; user?: { userId: string } },
  res: Response,
): Promise<any> => {
  try {
    const userId = req.user?.userId; // Assuming user ID is passed in the request

    const filesInfo: any = req.filesInfo;

    if (!filesInfo) {
      return res.status(400).json({ message: 'No file uploaded' });
    }

    // Update user profile picture URL in the database
    const user = await User.findById(userId);

    if (!user) {
      return res.status(404).json({ message: 'User not found' });
    }

    user.profilePicture = filesInfo[0];

    user.save();

    let uri = await getSignedDownloadUrl(
      filesInfo[0]?.fileName,
      filesInfo[0]?.fileType,
    );

    res.json({
      message: 'Profile picture updated successfully',
      user: {
        ...user.toObject(),
        profilePicture: uri,
      },
    });
  } catch (error) {
    console.error('Update profile picture error:', error);
    res.status(500).json({ message: 'Server error', error });
  }
};<|MERGE_RESOLUTION|>--- conflicted
+++ resolved
@@ -397,12 +397,8 @@
         lastName: user.lastName,
         email: user.email,
         profilePicture: uri,
-<<<<<<< HEAD
-        subscription: user.subscription?.status || null,
+        subscription: subscriptionInfo,
         id: user._id,
-=======
-        subscription: subscriptionInfo,
->>>>>>> a5d6e8b2
       },
     });
   } catch (error) {
